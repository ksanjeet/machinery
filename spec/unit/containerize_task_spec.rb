--- conflicted
+++ resolved
@@ -47,16 +47,12 @@
   }
 
   describe "#containerize" do
-<<<<<<< HEAD
     capture_machinery_output
     let(:output_path) { given_directory }
     let(:workloads) {
       { "mariadb" => { "service" => "db" },
         "foo" => { "service" => "bar" } }
     }
-=======
-    let(:workloads) { Hash.new }
->>>>>>> fcb38aad
 
     it "containerize a system description" do
       expect_any_instance_of(WorkloadMapper).
