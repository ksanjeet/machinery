--- conflicted
+++ resolved
@@ -28,15 +28,11 @@
   subject {
     inspector = ChangedManagedFilesInspector.new(system, description)
 
-<<<<<<< HEAD
     allow(system).to receive(:check_requirement).at_least(:once)
-    allow(system).to receive(:run_script).with("changed_managed_files.sh", anything()).and_return(rpm_result)
-=======
     allow(system).to receive(:run_script) do |*script, options|
       expect(script.first).to eq("changed_files.sh")
       options[:stdout].puts rpm_result
     end
->>>>>>> 508c1c2d
     allow(system).to receive(:run_command).with("stat", "--printf",
       "%a:%U:%G:%u:%g:%F:%n\\n", "/etc/iscsi/iscsid.conf",
       "/etc/apache2/de:fault server.conf", "/etc/apache2/listen.conf",
@@ -63,79 +59,6 @@
       end
     end
 
-<<<<<<< HEAD
-    it "returns a list of all changed files" do
-      expected_result = ChangedManagedFilesScope.new(
-        extracted: false,
-        files: ChangedManagedFileList.new([
-          ChangedManagedFile.new(
-            name: "/etc/apache2/de:fault server.conf",
-            package_name: "hwinfo",
-            package_version: "15.50",
-            status: "changed",
-            changes: ["size", "md5", "time"],
-            user: "wwwrun",
-            group: "wwwrun",
-            mode: "400",
-            type: "file"
-          ),
-          ChangedManagedFile.new(
-            name: "/etc/apache2/listen.conf",
-            package_name: "hwinfo",
-            package_version: "15.50",
-            status: "changed",
-            changes: ["md5", "time"],
-            user: "root",
-            group: "root",
-            mode: "644",
-            type: "file"
-          ),
-          ChangedManagedFile.new(
-            name: "/etc/iscsi/iscsid.conf",
-            package_name: "zypper",
-            package_version: "1.6.311",
-            status: "changed",
-            changes: ["size", "mode", "md5", "user", "group", "time"],
-            user: "root",
-            group: "root",
-            mode: "6644",
-            type: "file"
-          ),
-          ChangedManagedFile.new(
-            name: "/opt/kde3/lib64/kde3/plugins/styles/plastik.la",
-            package_name: "kdelibs3-default-style",
-            package_version: "3.5.10",
-            status: "changed",
-            changes: ["deleted"]
-          ),
-          ChangedManagedFile.new(
-            name: "/usr/bin/crontab",
-            package_name: "cronie",
-            package_version: "1.4.8",
-            status: "changed",
-            changes: ["link_path", "group"],
-            user: "root",
-            group: "root",
-            mode: "755",
-            type: "link",
-            target: "/etc/foo"
-          ),
-          ChangedManagedFile.new(
-            name: "/usr/share/man/man1/time.1.gz",
-            package_name: "hwinfo",
-            package_version: "15.50",
-            status: "changed",
-            changes: ["replaced"],
-            user: "wwwrun",
-            group: "wwwrun",
-            mode: "400",
-            type: "file"
-          )
-        ])
-      )
-      expect(description["changed_managed_files"]).to eq(expected_result)
-    end
-=======
     context "without filters" do
       before(:each) do
         subject.inspect(filter)
@@ -153,7 +76,8 @@
               changes: ["size", "md5", "time"],
               user: "wwwrun",
               group: "wwwrun",
-              mode: "400"
+              mode: "400",
+              type: "file"
             ),
             ChangedManagedFile.new(
               name: "/etc/apache2/listen.conf",
@@ -163,7 +87,8 @@
               changes: ["md5", "time"],
               user: "root",
               group: "root",
-              mode: "644"
+              mode: "644",
+              type: "file"
             ),
             ChangedManagedFile.new(
               name: "/etc/iscsi/iscsid.conf",
@@ -174,6 +99,7 @@
               user: "root",
               group: "root",
               mode: "6644",
+              type: "file"
             ),
             ChangedManagedFile.new(
               name: "/opt/kde3/lib64/kde3/plugins/styles/plastik.la",
@@ -183,6 +109,18 @@
               changes: ["deleted"]
             ),
             ChangedManagedFile.new(
+              name: "/usr/bin/crontab",
+              package_name: "cronie",
+              package_version: "1.4.8",
+              status: "changed",
+              changes: ["link_path", "group"],
+              user: "root",
+              group: "root",
+              mode: "755",
+              type: "link",
+              target: "/etc/foo"
+            ),
+            ChangedManagedFile.new(
               name: "/usr/share/man/man1/time.1.gz",
               package_name: "hwinfo",
               package_version: "15.50",
@@ -190,13 +128,13 @@
               changes: ["replaced"],
               user: "wwwrun",
               group: "wwwrun",
-              mode: "400"
+              mode: "400",
+              type: "file"
             )
           ])
         )
         expect(description["changed_managed_files"]).to eq(expected_result)
       end
->>>>>>> 508c1c2d
 
       it "returns schema compliant data" do
         expect {
