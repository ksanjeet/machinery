# Copyright (c) 2013-2015 SUSE LLC
#
# This program is free software; you can redistribute it and/or
# modify it under the terms of version 3 of the GNU General Public License as
# published by the Free Software Foundation.
#
# This program is distributed in the hope that it will be useful,
# but WITHOUT ANY WARRANTY; without even the implied warranty of
# MERCHANTABILITY or FITNESS FOR A PARTICULAR PURPOSE.   See the
# GNU General Public License for more details.
#
# You should have received a copy of the GNU General Public License
# along with this program; if not, contact SUSE LLC.
#
# To contact SUSE about this file by physical or electronic mail,
# you may find current contact information at www.suse.com

class UnmanagedFilesInspector < Inspector
  has_priority 100

  # checks if all required binaries are present
  def check_requirements(check_tar)
    @system.check_requirement("rpm", "--version")
    @system.check_requirement("sed", "--version")
    @system.check_requirement("cat", "--version")
    @system.check_requirement("find", "--version")
    @system.check_requirement("tar", "--version") if check_tar
    @system.check_requirement("gzip", "--version") if check_tar
  end

  # extract pathes from rpm database into ruby hashes
  def extract_rpm_database
    out = @system.run_command(
      ["rpm", "-qlav"],
      ["sed", "s/^\\(.\\)[^/]* /\\1 /"],
      :stdout => :capture
    )
    files = {}
    dirh = {}
    links = {}
    # result of above command is lines with type as first character, then a path
    # handled types are: "-" for normal files, "d" for directories, "l" for links
    # links have " -> " with link content after path
    out.each_line do |l|
      type = l[0]
      entry = l[2..-2]
      if type == "-"
        files[entry] = ""
      elsif type == "d"
        dirh[entry] = true
      elsif type == "l"
        pair = entry.split(" -> ",2)
        files[pair.first] = pair[1]
      end
    end
    files.each do |f,e|
      dir, sep, file = f.rpartition("/")

      # make sure that dirs leading to a managed file are treated as if they were
      # in rpm database, otherwise we cannot exclude whole unmanaged trees
      while( !dirh.has_key?(dir) && dir.size > 1 )
        dirh[dir] = false
        dir=dir[0..dir.rindex("/") - 1]
      end

      # put links to a managed directory also into directory hash
      if !e.empty? && dirh.has_key?(e)
        dirh[f] = false
      end
    end
    Machinery.logger.debug "extract_rpm_database files:#{files.size} dirs:#{dirh.size}"
    [files, dirh]
  end

  def check_consistency(files, dirh)
    p "files=#{files.size} dirs=#{dirh.size}"
    p "dirs in rpmdb=#{dirh.select{|k,e| e}.size} added:#{dirh.select{|k,e| !e}.size}"
    list = files.select { |f| !f.start_with?("/") }
    p "should not happen non-abs file:#{list}" unless list.empty?
    list = dirh.select { |f| !f.start_with?("/") }
    p "should not happen non-abs dirs:#{list}" unless list.empty?
  end

<<<<<<< HEAD
=======
  def extract_unmanaged_files(files, trees, excluded, store_name)
    file_store = @description.scope_file_store(store_name)
    file_store.remove
    file_store.create
    store_path = file_store.path

    archive_path = File.join(store_path, "files.tgz")
    @system.create_archive(files.join("\0"), archive_path, excluded)

    extracted_count = files.length

    trees.each do |tree|
      progress = Machinery::pluralize(
        extracted_count, "-> Extracted %d file or tree", "-> Extracted %d files and trees",
      )
      Machinery::Ui.progress(progress)
      tree_name = File.basename(tree)
      parent_dir = File.dirname(tree)
      sub_dir = File.join("trees", parent_dir)

      file_store.create_sub_directory(sub_dir)
      archive_path = File.join(store_path, sub_dir, "#{tree_name}.tgz")
      @system.create_archive(tree, archive_path, excluded)

      extracted_count += 1
    end
  end

>>>>>>> 508c1c2d
  # extract metadata from extracted tar archives and put data into Object
  def extract_tar_metadata(osl, destdir)
    if Dir.exists?(destdir)
      tarballs = [File.join(destdir, "files.tgz")]
      osl.select{ |os| os.type == "dir" }.map(&:name).each do |d|
        base = File.dirname(d)
        tarballs << File.join(destdir, "trees", base, "#{File.basename(d)}.tgz")
      end

      tarballs.each do | archive|
        files = Tarball.new(archive).list

        files.each do |file|
          os = osl.find do |o|
            o.name == "/#{file[:path]}#{file[:type] == :dir ? "/" : ""}"
          end

          os.user = file[:user]
          os.group = file[:group]
          if file[:type] != :link
            os.size = file[:size]
            os.mode = file[:mode]
          end

          # unmanaged dirs are trees and only have one entry in the manifest
          if os.type == "dir"
            os.size = files.map { |d| d[:size] }.reduce(:+)
            os.files = files.size
            break
          end
        end
      end
    end
    osl
  end

  # find paths below dir until a certain depth is reached
  def get_find_data(dir, depth )
    dep = depth - 1
    files = {}
    dirs = {}
    excluded_files = []

    # compute command line
    cmd = ["find", dir, "-xdev", "-maxdepth", "1", "-maxdepth", depth.to_s]
    cmd += ["-printf", '%y\0%P\0%l\0']

    out = ""
    begin
      out = @system.run_command(
        *cmd,
        stdout:          :capture,
        disable_logging: true,
        privileged:      true
      ).force_encoding("binary")
    rescue Cheetah::ExecutionFailed => e
      out = e.stdout
      message = "Warning: The command find of the unmanaged-file inspector" \
       " ran into an issue. The error output was:\n#{e.stderr}"
      Machinery.logger.warn(message)
      Machinery::Ui.warn(message)
    end


    # find creates three field per path
    out.split("\0", -1).each_slice(3) do |type, raw_path, raw_link|
      next unless raw_path && !raw_path.empty?

      # Filenames can contain invalid UTF-8 characters, so we treat the data as
      # binary information first while splitting the raw output and then convert
      # the separate strings to UTF-8, replacing invalid characters with the
      # "REPLACEMENT CHARACTER" (U+FFFD). That way we have both the raw data
      # (which is needed in order to be able to access the files) and the cleaned
      # string which can be safely used.
      path = Machinery.scrub(raw_path)
      link = Machinery.scrub(raw_link)

      if [path, link].any? { |f| f.include?("\uFFFD") }
        broken_names = []
        if path.include?("\uFFFD")
          broken_names << "filename '#{path}'"
          excluded_files << raw_path
        end
        if link.include?("\uFFFD")
          broken_names << "link target '#{link}'"
          excluded_files << raw_link
        end

        warning = broken_names.join(" and ")
        warning += " contain#{"s" if broken_names.length == 1}"
        warning += " invalid UTF-8 characters. Skipping."
        warning[0] = warning[0].upcase

        Machinery.logger.warn(warning)
        Machinery::Ui.warn(warning)
        next
      end

      files[path] = link if type == "l"
      files[path] = "" if type == "f"

      # dirs at maxdepth could be non-leafs all othere are leafs
      dirs[path] = path.count("/") == dep if type == "d"
    end
    Machinery.logger.debug "get_find_data dir:#{dir} depth:#{depth} file:#{files.size} dirs:#{dirs.size} excluded:#{excluded_files}"
    [files, dirs, excluded_files]
  end

  def max_depth
    6
  end

  def start_depth
    3
  end

  def initialize(system, description)
    @system = system
    @description = description
  end

  def inspect(filter, options = {})
    do_extract = options && options[:extract_unmanaged_files]
    check_requirements(do_extract)

    scope = UnmanagedFilesScope.new

    file_store_tmp = @description.scope_file_store("unmanaged_files.tmp")
    file_store_final = @description.scope_file_store("unmanaged_files")

    scope.scope_file_store = file_store_tmp

    mount_points = MountPoints.new(@system)

    rpm_files, rpm_dirs = extract_rpm_database

    # Btrfs subvolumes and local mounts need to be inspected separately because
    # they are not part of the `get_find_data` return data
    local_filesystems = mount_points.local + btrfs_subvolumes

    unmanaged_files = []
    unmanaged_trees = []
    excluded_files = []
    unmanaged_links = {}
    remote_dirs = mount_points.remote
    special_dirs = mount_points.special

    file_filter = filter.element_filter_for("/unmanaged_files/files/name").dup if filter
    file_filter ||= ElementFilter.new("/unmanaged_files/files/name")
    file_filter.add_matchers("=", @description.store.base_path)

    # Add a recursive pendant to each ignored element
    file_filter.matchers.each do |operator, matchers|
      file_filter.add_matchers(operator, matchers.map { |entry| File.join(entry, "/*") })
    end

    remote_dirs.delete_if { |e| file_filter.matches?(e) }

    excluded_files += remote_dirs
    excluded_files += special_dirs

    if options[:verbose] && !remote_dirs.empty?
      warning = "The content of the following remote directories is ignored:" \
        " #{remote_dirs.uniq.join(", ")}."
      Machinery.logger.warn(warning)
      Machinery::Ui.warn(warning)
    end
    if options[:verbose] && !special_dirs.empty?
      warning = "The content of the following special directories is ignored:" \
        " #{special_dirs.uniq.join(", ")}."
      Machinery.logger.warn(warning)
      Machinery::Ui.warn(warning)
    end

    dirs_todo = ["/"]
    start = start_depth
    max = max_depth
    find_count = 0
    sub_tree_containing_remote_fs = []

    while !dirs_todo.empty?
      find_dir = dirs_todo.first

      # determine files and directories below find_dir until a certain depth
      depth = local_filesystems.include?(find_dir) ? start : max
      files, dirs, excluded = get_find_data(find_dir, depth )
      excluded_files += excluded
      find_count += 1
      find_dir += "/" if find_dir.size > 1
      if !local_filesystems.empty?
        # force all mount points to be non-leave directories (find is called with -xdev)
        local_filesystems.each do |mp|
          dirs[mp] = true if dirs.has_key?(mp)
        end
        local_filesystems.reject! { |mp| dirs.has_key?(mp) }
      end
      if find_dir == "/"
        dirs.reject! do |dir|
          file_filter.matches?("/" + dir)
        end

        files.reject! do |dir|
          file_filter.matches?("/" + dir)
        end
      end
      managed, unmanaged = dirs.keys.partition{ |d| rpm_dirs.has_key?(find_dir + d) }

      # unmanaged dirs lead to removal of files and dirs below that dir
      while !unmanaged.empty?
        dir = unmanaged.shift

        # Ignore special mounts, e.g. procfs mounts in a chroot
        next if special_dirs.include?(find_dir + dir)

        # save into list of unmanaged trees
        if !remote_dirs.include?(find_dir + dir)
          unmanaged_trees << find_dir + dir
        end
        dir = File.join(dir, "/")

        # find sub trees containing remote file systems
        remote_dirs.each do |remote_dir|
          if unmanaged.include?(remote_dir[1..-1])
            sub_tree_containing_remote_fs << remote_dir
            unmanaged = unmanaged.drop_while{ |d| d.start_with?(remote_dir[1...-1]) }
          end
        end
        # remove all possible further references starting with this subdir
        unmanaged = unmanaged.drop_while{ |d| d.start_with?(dir) }
        files.reject!{ |d| d.start_with?(dir) }
      end

      # remove all (currently known) leaf directories
      managed.select!{ |d| dirs[d] }

      # update list for still to handle directories
      dirs_todo.shift
      managed.map!{ |d| find_dir + d }
      dirs_todo.push(*managed)

      # unmanaged files are simply stored
      managed, unmanaged = files.keys.partition{ |d| rpm_files.has_key?(find_dir + d) }
      links = unmanaged.reject { |d| files[d].empty? }
      unmanaged.map!{ |d| find_dir + d }
      unmanaged_files.push(*unmanaged)
      links.each { |d| unmanaged_links[find_dir + d] = "" }

      count = unmanaged_files.length + unmanaged_trees.length
      progress = Machinery::pluralize(
        count, " -> Found %d file or tree...", " -> Found %d files and trees...",
      )
      Machinery::Ui.progress(progress)
    end
    Machinery.logger.debug "inspect unmanaged files find calls:#{find_count} files:#{unmanaged_files.size} trees:#{unmanaged_trees.size}"
    begin
      if do_extract
        file_store_tmp.remove
        file_store_tmp.create

        scope.retrieve_files_from_system_as_archive(@system,
          unmanaged_files, excluded_files)
        scope.retrieve_trees_from_system_as_archive(@system,
          unmanaged_trees, excluded_files)
      else
        file_store_final.remove
      end
      osl = unmanaged_files.map do |p|
        type = unmanaged_links.has_key?(p) ? "link" : "file"
        UnmanagedFile.new(name: p, type: type)
      end
      osl += unmanaged_trees.map { |p| UnmanagedFile.new( name: p + "/", type: "dir") }
      if do_extract
        osl = extract_tar_metadata(osl, file_store_tmp.path)
        file_store_final.remove
        file_store_tmp.rename(file_store_final.store_name)
        scope.scope_file_store = file_store_final
      end
    rescue SignalException => e
      # Handle SIGHUP(1), SIGINT(2) and SIGTERM(15) gracefully
      if [1, 2, 15].include?(e.signo)
        Machinery::Ui.warn "Interrupted by user. The partly extracted unmanaged-files are available" \
          " under '#{@description.file_store(file_store_tmp)}'"
      end
      raise
    end
    remote_dirs.each do |remote_dir|
      osl << UnmanagedFile.new( name: remote_dir + "/", type: "remote_dir")
    end

    scope.extracted = !!do_extract
    scope.files = UnmanagedFileList.new(osl.sort_by(&:name))

    @description["unmanaged_files"] = scope
  end

  def summary
    "#{@description.unmanaged_files.extracted ? "Extracted" : "Found"} " +
      "#{@description.unmanaged_files.files.count} unmanaged files and trees."
  end

  private

  def btrfs_subvolumes
    @system.run_command(
      ["btrfs", "subvolume", "list", "/"],
      ["awk", "{print $NF}"],
      stdout: :capture
    ).split
  end
end<|MERGE_RESOLUTION|>--- conflicted
+++ resolved
@@ -81,37 +81,6 @@
     p "should not happen non-abs dirs:#{list}" unless list.empty?
   end
 
-<<<<<<< HEAD
-=======
-  def extract_unmanaged_files(files, trees, excluded, store_name)
-    file_store = @description.scope_file_store(store_name)
-    file_store.remove
-    file_store.create
-    store_path = file_store.path
-
-    archive_path = File.join(store_path, "files.tgz")
-    @system.create_archive(files.join("\0"), archive_path, excluded)
-
-    extracted_count = files.length
-
-    trees.each do |tree|
-      progress = Machinery::pluralize(
-        extracted_count, "-> Extracted %d file or tree", "-> Extracted %d files and trees",
-      )
-      Machinery::Ui.progress(progress)
-      tree_name = File.basename(tree)
-      parent_dir = File.dirname(tree)
-      sub_dir = File.join("trees", parent_dir)
-
-      file_store.create_sub_directory(sub_dir)
-      archive_path = File.join(store_path, sub_dir, "#{tree_name}.tgz")
-      @system.create_archive(tree, archive_path, excluded)
-
-      extracted_count += 1
-    end
-  end
-
->>>>>>> 508c1c2d
   # extract metadata from extracted tar archives and put data into Object
   def extract_tar_metadata(osl, destdir)
     if Dir.exists?(destdir)
