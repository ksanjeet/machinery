--- conflicted
+++ resolved
@@ -85,11 +85,7 @@
 
 
     @description.patterns = PatternsScope.new(patterns)
-<<<<<<< HEAD
-    @description.patterns.attributes.patterns_system = "zypper"
-=======
     @description.patterns.attributes["patterns_system"] = "zypper"
->>>>>>> f071eea4
   end
 
   def inspect_with_tasksel
@@ -104,10 +100,6 @@
     end.uniq.sort_by(&:name)
 
     @description.patterns = PatternsScope.new(patterns)
-<<<<<<< HEAD
-    @description.patterns.attributes.patterns_system = "tasksel"
-=======
     @description.patterns.attributes["patterns_system"] = "tasksel"
->>>>>>> f071eea4
   end
 end