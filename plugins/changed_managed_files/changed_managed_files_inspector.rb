# Copyright (c) 2013-2015 SUSE LLC
#
# This program is free software; you can redistribute it and/or
# modify it under the terms of version 3 of the GNU General Public License as
# published by the Free Software Foundation.
#
# This program is distributed in the hope that it will be useful,
# but WITHOUT ANY WARRANTY; without even the implied warranty of
# MERCHANTABILITY or FITNESS FOR A PARTICULAR PURPOSE.   See the
# GNU General Public License for more details.
#
# You should have received a copy of the GNU General Public License
# along with this program; if not, contact SUSE LLC.
#
# To contact SUSE about this file by physical or electronic mail,
# you may find current contact information at www.suse.com

class ChangedManagedFilesInspector < Inspector
  include ChangedRpmFilesHelper
  has_priority 90

  def initialize(system, description)
    @system = system
    @description = description
  end

<<<<<<< HEAD
  def inspect(_filter, options = {})
    system.check_requirement("find", "--version")
=======
  def inspect(filter, options = {})
>>>>>>> 508c1c2d
    system.check_requirement("rsync", "--version") if options[:extract_changed_managed_files]

    @system = system

    scope = ChangedManagedFilesScope.new
    file_store = @description.scope_file_store("changed_managed_files")
    scope.scope_file_store = file_store

    result = changed_files

    if filter
      file_filter = filter.element_filter_for("/changed_managed_files/files/name")
      result.delete_if { |e| file_filter.matches?(e.name) } if file_filter
    end

    file_store.remove
    if options[:extract_changed_managed_files]
      file_store.create

      existing_files = result.reject do |f|
        f.changes.nil? ||
        f.changes.include?("deleted") ||
        f.link? ||
        f.directory? ||
        f.name == "/"
      end

      scope.retrieve_files_from_system(@system, existing_files.map(&:name))
    end

    scope.extracted = !!options[:extract_changed_managed_files]
    scope.files = ChangedManagedFileList.new(result.sort_by(&:name))

    @description["changed_managed_files"] = scope
  end

  def summary
    "#{@description.changed_managed_files.extracted ? "Extracted" : "Found"} " +
      "#{@description.changed_managed_files.files.count} changed files."
  end

  private

  def amend_file_attributes(changed_files)
    existing_files = changed_files.reject { |f| f.changes.nil? || f.changes.include?("deleted") }
    file_attributes = get_path_data(@system, existing_files.map(&:name))
    changed_files.map do |changed_file|
      if file_attributes[changed_file.name]
        ChangedManagedFile.new(changed_file.attributes.merge(file_attributes[changed_file.name]))
      else
        changed_file
      end
    end
  end

  def changed_files
    count = 0
    list = run_script_with_progress("changed_files.sh", "--", "changed-managed-files") do |chunk|
      count += chunk.lines.reject { |l| l.chomp.end_with?(":") || l.split(" ")[1] == "c" }.count
      Machinery::Ui.progress(" -> Found #{count} changed #{Machinery::pluralize(count, "file")}...")
    end

    # The raw list lists each package followed by the changed files, e.g.
    #
    #   libpulse0-4.0.git.270.g9490a:
    #   S.5......  c /etc/pulse/client.conf
    #   ntp-4.2.6p5:
    #   S.5......  c /etc/ntp.conf
    #
    # We map this to an array of files like this:
    #
    # [
    #   {
    #     name: "/etc/pulse/client.conf",
    #     package_name: "libpulse0",
    #     package_version: "4.0.git.270.g9490a"
    #   },
    #   ...
    # ]
    file_list = list.split("\n").slice_before(/(.*):\z/).flat_map do |package, *files|
      package_name, package_version = package.scan(/(.*)-([^-]*):/).first
      files.map do |changed_file|
        if changed_file =~ /\A(\/\S+) (.*)/
          ChangedManagedFile.new(
            name:              $1,
            package_name:      package_name,
            package_version:   package_version,
            status:            "error",
            error_message:     $2
          )
        else
          file, changes, flag = parse_rpm_changes_line(changed_file)

          # Config files (flagged as 'c') are handled by the ConfigFilesInspector
          next if flag == "c"

          ChangedManagedFile.new(
              name:              file,
              package_name:      package_name,
              package_version:   package_version,
              status:            "changed",
              changes:           changes
          )
        end
        # Since errors are also recognized for config-files we have
        # to filter them
      end.compact.select { |item| item.changes }
    end.uniq

    amend_file_attributes(file_list)
  end

end<|MERGE_RESOLUTION|>--- conflicted
+++ resolved
@@ -24,12 +24,8 @@
     @description = description
   end
 
-<<<<<<< HEAD
-  def inspect(_filter, options = {})
+  def inspect(filter, options = {})
     system.check_requirement("find", "--version")
-=======
-  def inspect(filter, options = {})
->>>>>>> 508c1c2d
     system.check_requirement("rsync", "--version") if options[:extract_changed_managed_files]
 
     @system = system
